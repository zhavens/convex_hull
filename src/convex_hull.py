"""A library for creating and validating convex hulls."""

from ctypes import ArgumentError
import math
from operator import attrgetter
from typing import List, Tuple
import sys

from absl import flags
from absl import logging
import numpy as np

from point import Point
import util

FLAGS = flags.FLAGS

flags.DEFINE_bool("plot_errors", False, "Whether to show plots when there "
                  "are validation or construction errors.")

flags.DEFINE_bool("verbose_plotting", False, "Whether to plot when logging "
                  "verbosely.")

flags.DEFINE_bool("grahams_split_hull", False, "Whether Graham's scan should "
                  "construct the hull from upper and lower pieces. Causes "
                  "point sorting by x-coordinate instead of radial angle.")

flags.DEFINE_enum("chans_subset_algo", "grahams", ["grahams", "dc"],
                  "Which algorthim Chan's should use when computing subset "
                  "hulls.")
flags.DEFINE_bool("chans_eliminate_points", False, "Whether to eliminate "
                  "points from the input set if they aren't part of any "
                  "calculated hulls.")
flags.DEFINE_bool("chans_merge_hulls", False, "Whether to merge previously "
                  "calculated hulls when increasing subset size.")
flags.DEFINE_integer("chans_initial_t", 1, "The initial |t| parameter to use "
                     "when estimating |m| using the squaring scheme.")

# The maximum coordinate value we want to use in our plane.
MAX_COORD = 100

COLINEAR = 0
RIGHT_TURN = -1
LEFT_TURN = 1
CCW = 1
CW = -1


def vplot_is_on(level: int):
    return logging.vlog_is_on(level) and FLAGS.verbose_plotting


def find_orientation(curr: Point, prev: Point, next: Point) -> int:
    """Finds the orientation of the angle within the points.

    Args:
        curr: The apex or root point of the angle.
        prev: The point before the root
        next: The point after the root
    Returns:
        The orientation between the two vectors.
    """
    val = (prev.x-curr.x)*(next.y-curr.y) - (prev.y-curr.y)*(next.x-curr.x)
    if (val == 0):
        return COLINEAR
    elif val > 0:
        return LEFT_TURN
    else:
        return RIGHT_TURN


def angle_between(a: Point, b: Point, c: Point):
    """Finds the angle between the vectors defined by `ba` and `bc`.

    Args:
        a: The first point.
        b: The second (apex) point.
        c: The final point.
    Returns:
        The angle between the two vectors in radians. 
    """
    v1 = a - b
    v2 = c - b
    return np.arccos(np.dot(v1, v2) /
                     (np.linalg.norm(v1) * np.linalg.norm(v2)))


def find_rightmost_in_hull(p: Point, hull: List[Point]) -> Point:
    """Finds the rightmost point in a given hull from p.

    Uses a modified Jarvis scan to be able to binary search the hull, finding
    the rightmost point in O(logh) time.

    Adapted from https://iq.opengenus.org/chans-algorithm-convex-hull/

    Args:
        p: The point to find the rightmost point from.
        hull: The convex hull in counter-clockwise order.
    Returns:
        The index rightmost point in `hull` from `p`."""
    if len(hull) == 1:
        return hull[0]

    start = 0
    end = len(hull)
    rightmost = None

    if hull[start] == p:
        start = 1

    while start < end:
        start_prev = find_orientation(p, hull[start],
                                      hull[(end - 1) % len(hull)])
        start_next = find_orientation(p, hull[start],
                                      hull[(start + 1) % len(hull)])

        center = math.floor((start + end) / 2)
        # The direction of the center point relative to the start point
        center_dir = find_orientation(p, hull[start], hull[center])
        center_prev = find_orientation(p, hull[center],
                                       hull[(center - 1) % len(hull)])
        center_next = find_orientation(p, hull[center],
                                       hull[(center + 1) % len(hull)])

        if vplot_is_on(3):
            util.show_plot(hull + [p], hulls=[hull],
                           labels={hull[end % len(hull)]: 'E', hull[start]: 'S',
                                   hull[center]: 'C', p: 'P'})

        if (center_prev in [LEFT_TURN, COLINEAR] and center_next == LEFT_TURN):
            # Our center point is actually the rightmost from p
            rightmost = hull[center]
            break
        elif ((center_dir == LEFT_TURN and
                (start_next == RIGHT_TURN or start_prev == start_next)) or
              (center_dir == RIGHT_TURN and center_prev == RIGHT_TURN) or
              (center_dir == COLINEAR and center_prev == RIGHT_TURN)):
            end = center
        else:
            start = center + 1

    if not rightmost:
        rightmost = hull[start % len(hull)]

    if vplot_is_on(2):
        util.show_plot([p], hulls=[hull], lines=[[p, rightmost]])

    return rightmost


def find_rightmost_in_set(p: Point, candidates: List[Point]) -> Point:
    """Find the point rightmost from p in the given set of candidates.

    Args:
        p: The reference point
        candidates: The set to find the rightmost in.
    Returns:
        The rightmost point from p.
    """
    rightmost = candidates[0]
    for c in candidates:
        if find_orientation(p, rightmost, c) == RIGHT_TURN:
            rightmost = c
    return rightmost


def clockwise_angle_distance(point: Point, origin: Point):
    """
    Adapted from https://www.py4u.net/discuss/183880
    """
    refvec = [0, 1]
    v = point - origin
    lenv = math.hypot(v.x, v.y)
    if lenv == 0:
        return -math.pi, 0
    normalized = Point(v.x/lenv, v.y/lenv)
    dotprod = normalized.x * refvec[0] + normalized.y * refvec[1]
    diffprod = refvec[1] * normalized.x - refvec[0] * normalized.y
    angle = math.atan2(diffprod, dotprod)
    if angle < 0:
        return 2*math.pi + angle, lenv
    return angle, lenv


def b_closer_to_a(a: Point, b: Point, c: Point) -> bool:
    """Adapted from https://github.com/mission-peace/interview/blob/master/src/com/interview/geometry/JarvisMarchConvexHull.java"""
    y1 = a.y - b.y
    y2 = a.y - c.y
    x1 = a.x-b.x
    x2 = a.x - c.x
    return (y1 * y1 + x1 * x1) < (y2 * y2 + x2 * x2)


def y_intesection(a: Point, b: Point, x: float) -> float:
    """Determines the y coordinate of the intersection between the line (`a`,`b`) and the vertical line at x = x`"""
    slope = (b.y - a.y) / (b.x - a.x)
    return a.y + (slope * (x - a.x))


def gift_wrapping(points: List[Point]) -> List[Point]:
    """Implementation of the gift-wrapping algorithm.
    Adapted from https://en.wikipedia.org/wiki/Gift_wrapping_algorithm and
    https://github.com/mission-peace/interview/blob/master/src/com/interview/geometry/JarvisMarchConvexHull.java"""

    hull = []
    sortedPoints = sorted(points, key=lambda p: p.x)
    point = sortedPoints[0]
    first_point_in_hull = point
    secondPoint = points[0]
    hullComplete = False
    collinear_points = set()
    while not hullComplete:
        hull.append(point)
        hull.extend(collinear_points)
        for p in points:
            cross = ((point.y - p.y) * (point.x - secondPoint.x)) - \
                ((point.y - secondPoint.y) * (point.x - p.x))
            p_on_left = cross > 0
            collinear = (cross == 0)
            if p == secondPoint or p == point:
                pass
            elif(point == secondPoint or p_on_left):
                secondPoint = p
                collinear_points = set()
            elif collinear:
                if b_closer_to_a(point, secondPoint, p):
                    collinear_points.append(secondPoint)
                    secondPoint = p
                else:
                    collinear_points.add(p)
        point = secondPoint
        if secondPoint == first_point_in_hull:
            hullComplete = True
    return hull


<<<<<<< HEAD
def find_upper_tangent(ch_A: List[Point], i: int, ch_B: List[Point], j: int, center_x: float) -> Tuple[int, int]:
=======
def divide_and_conquer(points: List[Point]) -> List[Point]:
    """Implementation of the divide and conquer algorithm.
        Merging technique adapted from https://ocw.aprende.org/courses/electrical-engineering-and-computer-science/6-046j-design-and-analysis-of-algorithms-spring-2015/lecture-notes/MIT6_046JS15_lec02.pdf
        and O'Rourke, J., 1998. Computational Geometry in C. 2nd ed. New York: Cambridge University Press, pp.91-95."""
    if (len(points) < 3):
        return points
    if (len(points) == 3):
        hull = sorted(points, key=lambda p: p.x)
        if (find_orientation(hull[0], hull[1], hull[2]) == CCW):
            hull[1], hull[2] = hull[2], hull[1]
        return hull

    hull = []

    sortedPoints = sorted(points, key=lambda p: p.x)
    half_index = len(points) // 2
    A = sortedPoints[:half_index]
    B = sortedPoints[half_index:]
    ch_A = divide_and_conquer(A)
    ch_B = divide_and_conquer(B)
    r_a = max(ch_A, key=lambda p: p.x)
    l_b = min(ch_B, key=lambda p: p.x)

    # compute upper tangent
    i = ch_A.index(r_a)
    j = ch_B.index(l_b)
    center_x = r_a.x + ((l_b.x - r_a.x) / 2)

>>>>>>> b24a902b
    y_IJ = y_intesection(ch_A[i], ch_B[j], center_x)
    y_IJplusone = y_intesection(ch_A[i], ch_B[(j+1) % len(ch_B)], center_x)
    y_IminusoneJ = y_intesection(ch_A[(i-1) % len(ch_A)], ch_B[j], center_x)
    while(y_IJplusone >= y_IJ or y_IminusoneJ >= y_IJ):
        if vplot_is_on(3):
            util.show_plot(hulls=[ch_A, ch_B],
                           lines=[[ch_A[i], ch_B[j]]],
                           labels={ch_A[i]: "l", ch_B[j]: "r"},
                           label_hulls=True)
        if y_IJplusone >= y_IJ:
            j = (j+1) % len(ch_B)
        else:
            i = (i-1) % len(ch_A)
        y_IJ = y_intesection(ch_A[i], ch_B[j], center_x)
        y_IJplusone = y_intesection(
            ch_A[i], ch_B[(j + 1) % len(ch_B)], center_x)
        y_IminusoneJ = y_intesection(
            ch_A[(i - 1) % len(ch_A)], ch_B[j], center_x)
    return i, j


def find_lower_tangent(ch_A: List[Point], i: int, ch_B: List[Point], j: int, center_x: float) -> Tuple[int, int]:
    y_IJ = y_intesection(ch_A[i], ch_B[j], center_x)
    y_IJminusone = y_intesection(ch_A[i], ch_B[(j-1) % len(ch_B)], center_x)
    y_IplusoneJ = y_intesection(ch_A[(i+1) % len(ch_A)], ch_B[j], center_x)
    while (y_IJminusone <= y_IJ or y_IplusoneJ <= y_IJ):
        if y_IJminusone <= y_IJ:
            j = (j-1) % len(ch_B)
        else:
            i = (i + 1) % len(ch_A)
        y_IJ = y_intesection(ch_A[i], ch_B[j], center_x)
        y_IJminusone = y_intesection(
            ch_A[i], ch_B[(j - 1) % len(ch_B)], center_x)
        y_IplusoneJ = y_intesection(
            ch_A[(i + 1) % len(ch_A)], ch_B[j], center_x)
    return i, j


def divide_and_conquer(points: List[Point]) -> List[Point]:
    if (len(points) < 3):
        return points
    if (len(points) == 3):
        hull = sorted(points, key=lambda p: p.x)
        if (find_orientation(hull[0], hull[1], hull[2]) == CCW):
            hull[1], hull[2] = hull[2], hull[1]
        return hull

    hull = []

    sortedPoints = sorted(points, key=lambda p: p.x)
    half_index = len(points) // 2
    A = sortedPoints[:half_index]
    B = sortedPoints[half_index:]
    ch_A = divide_and_conquer(A)
    ch_B = divide_and_conquer(B)

    # Compute tangents
    r_a = max(ch_A, key=lambda p: p.x)
    l_b = min(ch_B, key=lambda p: p.x)
    center_x = r_a.x + ((l_b.x - r_a.x) / 2)
    i = ch_A.index(r_a)
    j = ch_B.index(l_b)
    upper_a_idx, upper_b_idx = find_upper_tangent(ch_A, i, ch_B, j, center_x)
    lower_a_idx, lower_b_idx = find_lower_tangent(ch_A, i, ch_B, j, center_x)

    # Build the hull
    hull.append(ch_B[upper_b_idx])
    if (upper_b_idx != lower_b_idx):
        i = (upper_b_idx+1) % len(ch_B)
        while (i != lower_b_idx):
            hull.append(ch_B[i])
            i = (i+1) % len(ch_B)
        hull.append(ch_B[lower_b_idx])

    hull.append(ch_A[lower_a_idx])
    if (upper_a_idx != lower_a_idx):
        i = (lower_a_idx+1) % len(ch_A)
        while (i != upper_a_idx):
            hull.append(ch_A[i])
            i = (i+1) % len(ch_A)
        hull.append(ch_A[upper_a_idx])
    return hull


def grahams_scan(points: List[Point]) -> List[Point]:
    """Implementation of Graham's scan."""

    if len(points) < 3:
        return points

    hull = []

    # TODO(havensz@): Add toggle to calculate upper and lower hulls
    # independently using alternating windings instead, as discussed in class.

    p0 = min(points, key=lambda p: (p.y, p.x))
    points = sorted(points, key=lambda p: np.dot(
        p-p0, [1, 0])/np.linalg.norm(p-p0) if p != p0 else 1, reverse=True)

    logging.vlog(3, f"p0: {p0}")
    logging.vlog(3, f"Sorted points: {points}")

    for p in points:
        while len(hull) > 1 and not find_orientation(hull[-2], hull[-1], p) == CCW:
            hull.pop()
        hull.append(p)
        logging.vlog(2, hull)

    return hull


def chans_algorithm(points: List[Point]) -> List[Point]:
    """Implementation of Chan's algorithm. Based on https://iq.opengenus.org/chans-algorithm-convex-hull/"""

    p0 = Point(MAX_COORD, 0)
    p1 = min(points, key=lambda p: p.x)

    if (FLAGS.chans_initial_t < 1):
        raise ValueError()

    # Initial t value can be set via a flag for testing/calibration.
    for t in range(FLAGS.chans_initial_t,
                   max(math.ceil(math.log2(math.log2(len(points))))+1,
                       FLAGS.chans_initial_t + 1)):
        # An estimation for the number of points in the hull using the squaring
        # scheme.
        m = min(2 ** (2 ** t), len(points))
        num_subsets = math.ceil(len(points) / m)
        logging.vlog(
            1, f"Chan's hull estimation: t={t}, m={m}, k={num_subsets}, |k_i| = {m}")
        subset_hulls = []

        # Partition the input set into groups of at most m points and find
        # the convex hull of each.
        for k in range(num_subsets):
            start = k * m
            end = min((k+1)*m, len(points))
            if FLAGS.chans_subset_algo == "grahams":
                subset_hulls.append(grahams_scan(points[start:end]))
            elif FLAGS.chans_subset_algo == "dc":
                subset_hulls.append(divide_and_conquer(points[start:end]))
            else:
                raise ArgumentError(
                    f"Invalid subset algo: f{FLAGS.chans_subset_algo}")

        if vplot_is_on(2):
            util.show_plot(points, hulls=subset_hulls,
                           title=f'Sub-hulls for m={m}')

        # See if we can form a hull with m points or fewer from the subsets
        prev = p0
        curr = p1
        hull = [p1]
        for i in range(m):
            candidates = []
            for k in range(num_subsets):
                candidates.append(find_rightmost_in_hull(curr,
                                  subset_hulls[k]))

            # Find the extreme hull point that maximizes the angle from the
            # last point.
            next = find_rightmost_in_set(curr, candidates)

            if vplot_is_on(1):
                util.show_plot(points, hulls=[hull], lines=[
                               [curr, cand] for cand in candidates],
                               labels={p1: 'p1', curr: 'p', next: 'p+'},
                               title=f"{i}th Point Selection for m={m}")

            if next == p1:
                # We've wound back around to the initial point in less than m
                # hull points, and are done!
                return hull
            else:
                hull.append(next)
                prev = curr
                curr = next

                if FLAGS.chans_eliminate_points:
                    points = [p for hull in subset_hulls for p in hull]

        if vplot_is_on(2):
            util.show_plot(points, hull, label_hulls=True)

    raise LookupError("Hull not found!")


def is_convex(points: List[Point]) -> bool:
    """Determines whether the set of verices forms a convex poly.

    Uses the cross product to determine the angle between adjacent edges. If
    all angles have a consistent winding (left- or right-handed), then the poly
    is convex. A degenerate poly is not considered convex.

    https://en.wikipedia.org/wiki/Cross_product#Computational_geometry

    Args:
        points: The list of vertices that form the polygon.
    Returns:
        Whether the poly is convex.
    """
    if not points or len(points) < 3:
        return False

    winding = None
    for i in range(0, len(points)):
        a = points[i]
        b = points[(i+1) % len(points)]
        c = points[(i+2) % len(points)]
        dir = find_orientation(b, a, c)

        if dir == COLINEAR:
            continue
        elif not winding:
            winding = dir
        elif (dir != winding):
            logging.vlog(
                1, f'Winding is inconsistent between the points {a}->{b}->{c}.')
            if FLAGS.plot_errors:
                util.show_plot(points, lines=[[a, b, c]])
            return False
    return True


def point_in_poly(p1: Point, poly: List[Point]) -> bool:
    """Determines whether the point is in the given polygon.

    Uses a ray-casting method, determining the number of interstions the ray
    has with edges of the poly to indicate whether the point falls within it.
    Intersection testing uses a stripped version of the Bezier-based
    segment-segment equation, as the ray is drawn horizonally, so all
    (p1.y - p2.y) terms will be zero and can be removed.

    https://en.wikipedia.org/wiki/Line-line_intersection#Given_two_points_on_each_line_segment

    Args:
        p1: The point to query.
        poly: An ordered list of vertices that make up the poly.
    Returns:
        Whether the point is within the poly.
    """
    if len(poly) < 3:
        return False

    p2 = Point(sys.maxsize, p1.y)
    num_intersections = 0
    for i in range(len(poly)):
        q1 = poly[i]
        q2 = poly[(i+1) % len(poly)]

        if p1 == q1:
            return True

        denominator = (p1.x - p2.x)*(q1.y - q2.y)
        if denominator == 0:
            if p1.y == q1.y and q1.x <= p1.x <= q2.x:
                # Point lies _on_ a line of the poly.
                return True
            else:
                continue

        t = float((p1.x - q1.x)*(q1.y - q2.y) -
                  (p1.y - q1.y)*(q1.x - q2.x)) / denominator
        u = float(-(p1.y - q1.y)*(p1.x - p2.x)) / denominator

        if (0 <= t <= 1) and (0 <= u <= 1):
            logging.vlog(3, f'PiP intersecton: {p1} -> {q1}-{q2}')
            if t == 0:
                # Point lies _on_ a line of the poly.
                return True
            num_intersections += 1

    return num_intersections % 2 == 1


def validate_hull(hull: List[Point], points: List[Point] = []) -> bool:
    """Validates the convex hull provded as a series of points.

    Checks both that the hull is convex and that all points are either a part of
    the hull or within its confines.

    Args:
        hull: The list of ordered points that make up the convex hull.
        points: Optionally, the full point set the hull was created for
    Returns:
        Whether the hull convex, and is valid for the given points if specified.
    """
    if len(hull) > 3 and not is_convex(hull):
        logging.error("Hull is not convex!")
        return False

    for p in points:
        if not point_in_poly(p, hull):
            logging.error(f"Point {p} does not fall inside the hull!")
            if FLAGS.plot_errors:
                util.show_plot([p], hulls=hull, labels={p: 'p'})
            return False

    return True<|MERGE_RESOLUTION|>--- conflicted
+++ resolved
@@ -234,38 +234,7 @@
     return hull
 
 
-<<<<<<< HEAD
 def find_upper_tangent(ch_A: List[Point], i: int, ch_B: List[Point], j: int, center_x: float) -> Tuple[int, int]:
-=======
-def divide_and_conquer(points: List[Point]) -> List[Point]:
-    """Implementation of the divide and conquer algorithm.
-        Merging technique adapted from https://ocw.aprende.org/courses/electrical-engineering-and-computer-science/6-046j-design-and-analysis-of-algorithms-spring-2015/lecture-notes/MIT6_046JS15_lec02.pdf
-        and O'Rourke, J., 1998. Computational Geometry in C. 2nd ed. New York: Cambridge University Press, pp.91-95."""
-    if (len(points) < 3):
-        return points
-    if (len(points) == 3):
-        hull = sorted(points, key=lambda p: p.x)
-        if (find_orientation(hull[0], hull[1], hull[2]) == CCW):
-            hull[1], hull[2] = hull[2], hull[1]
-        return hull
-
-    hull = []
-
-    sortedPoints = sorted(points, key=lambda p: p.x)
-    half_index = len(points) // 2
-    A = sortedPoints[:half_index]
-    B = sortedPoints[half_index:]
-    ch_A = divide_and_conquer(A)
-    ch_B = divide_and_conquer(B)
-    r_a = max(ch_A, key=lambda p: p.x)
-    l_b = min(ch_B, key=lambda p: p.x)
-
-    # compute upper tangent
-    i = ch_A.index(r_a)
-    j = ch_B.index(l_b)
-    center_x = r_a.x + ((l_b.x - r_a.x) / 2)
-
->>>>>>> b24a902b
     y_IJ = y_intesection(ch_A[i], ch_B[j], center_x)
     y_IJplusone = y_intesection(ch_A[i], ch_B[(j+1) % len(ch_B)], center_x)
     y_IminusoneJ = y_intesection(ch_A[(i-1) % len(ch_A)], ch_B[j], center_x)
@@ -378,7 +347,9 @@
 
 
 def chans_algorithm(points: List[Point]) -> List[Point]:
-    """Implementation of Chan's algorithm. Based on https://iq.opengenus.org/chans-algorithm-convex-hull/"""
+    """Implementation of Chan's algorithm. 
+
+    Based on https://iq.opengenus.org/chans-algorithm-convex-hull/"""
 
     p0 = Point(MAX_COORD, 0)
     p1 = min(points, key=lambda p: p.x)
