"""A library for creating and validating convex hulls."""

import math
from operator import attrgetter
from typing import List, Tuple
import sys

from absl import flags
from absl import logging
import numpy as np

from point import Point
import util

FLAGS = flags.FLAGS

flags.DEFINE_bool("plot_errors", False, "Whether to show plots when there "
                  "are validation or construction errors.")

flags.DEFINE_bool("verbose_plotting", False, "Whether to plot when logging "
                  "verbosely.")

flags.DEFINE_bool("grahams_split_hull", False, "Whether Graham's scan should "
                  "construct the hull from upper and lower pieces. Causes "
                  "point sorting by x-coordinate instead of radial angle.")

flags.DEFINE_bool("chans_eliminate_points", False, "Whether to eliminate "
                  "points from the input set if they aren't part of any "
                  "calculated hulls.")
flags.DEFINE_bool("chans_merge_hulls", False, "Whether to merge previously "
                  "calculated hulls when increasing subset size.")
flags.DEFINE_integer("chans_initial_t", 1, "The initial |t| parameter to use "
                     "when estimating |m| using the squaring scheme.")

# The maximum coordinate value we want to use in our plane.
MAX_COORD = 100

COLINEAR = 0
RIGHT_TURN = -1
LEFT_TURN = 1
CCW = 1
CW = -1


def vplot_is_on(level: int):
    return logging.vlog_is_on(level) and FLAGS.verbose_plotting


def find_orientation(curr: Point, prev: Point, next: Point) -> int:
    """Finds the orientation of the angle within the points.

    Args:
        curr: The apex or root point of the angle.
        prev: The point before the root
        next: The point after the root
    Returns:
        The orientation between the two vectors.
    """
    val = (prev.x-curr.x)*(next.y-curr.y) - (prev.y-curr.y)*(next.x-curr.x)
    if (val == 0):
        return COLINEAR
    elif val > 0:
        return LEFT_TURN
    else:
        return RIGHT_TURN


def angle_between(a: Point, b: Point, c: Point):
    """Finds the angle between the vectors defined by `ba` and `bc`.

    Args:
        a: The first point.
        b: The second (apex) point.
        c: The final point.
    Returns:
        The angle between the two vectors in radians. 
    """
    v1 = a - b
    v2 = c - b
    return np.arccos(np.dot(v1, v2) /
                     (np.linalg.norm(v1) * np.linalg.norm(v2)))


def find_rightmost_in_hull(p: Point, hull: List[Point]) -> Point:
    """Finds the rightmost point in a given hull from p.

    Uses a modified Jarvis scan to be able to binary search the hull, finding
    the rightmost point in O(logh) time.

    Adapted from https://iq.opengenus.org/chans-algorithm-convex-hull/

    Args:
        p: The point to find the rightmost point from.
        hull: The convex hull in counter-clockwise order.
    Returns:
        The index rightmost point in `hull` from `p`."""
    if len(hull) == 1:
        return hull[0]

    start = 0
    end = len(hull)
    rightmost = None

    if hull[start] == p:
        start = 1

    while start < end:
        start_prev = find_orientation(p, hull[start],
                                      hull[(end - 1) % len(hull)])
        start_next = find_orientation(p, hull[start],
                                      hull[(start + 1) % len(hull)])

        center = math.floor((start + end) / 2)
        # The direction of the center point relative to the start point
        center_dir = find_orientation(p, hull[start], hull[center])
        center_prev = find_orientation(p, hull[center],
                                       hull[(center - 1) % len(hull)])
        center_next = find_orientation(p, hull[center],
                                       hull[(center + 1) % len(hull)])

        if vplot_is_on(3):
            util.show_plot(hull + [p], hulls=[hull],
                           labels={hull[end % len(hull)]: 'E', hull[start]: 'S',
                                   hull[center]: 'C', p: 'P'})

        if (center_prev in [LEFT_TURN, COLINEAR] and center_next == LEFT_TURN):
            # Our center point is actually the rightmost from p
            rightmost = hull[center]
            break
        elif ((center_dir == LEFT_TURN and
                (start_next == RIGHT_TURN or start_prev == start_next)) or
              (center_dir == RIGHT_TURN and center_prev == RIGHT_TURN) or
              (center_dir == COLINEAR and center_prev == RIGHT_TURN)):
            end = center
        else:
            start = center + 1

    if not rightmost:
        rightmost = hull[start % len(hull)]

    if vplot_is_on(2):
        util.show_plot([p], hulls=[hull], lines=[[p, rightmost]])

    return rightmost


def find_rightmost_in_set(p: Point, candidates: List[Point]) -> Point:
    """Find the point rightmost from p in the given set of candidates.

    Args:
        p: The reference point
        candidates: The set to find the rightmost in.
    Returns:
        The rightmost point from p.
    """
    rightmost = candidates[0]
    for c in candidates:
        if find_orientation(p, rightmost, c) == RIGHT_TURN:
            rightmost = c
    return rightmost

def clockwise_angle_distance(point:Point, origin: Point):
    """
    Adapted from https://www.py4u.net/discuss/183880
    """
    refvec =[0,1]
    v = point - origin
    lenv= math.hypot(v.x, v.y)
    if lenv == 0:
        return -math.pi, 0
    normalized = Point(v.x/lenv , v.y/lenv)
    dotprod = normalized.x * refvec[0] + normalized.y * refvec[1]
    diffprod = refvec[1] * normalized.x - refvec[0] * normalized.y
    angle = math.atan2(diffprod, dotprod)
    if angle < 0:
        return 2*math.pi + angle, lenv
    return angle, lenv

def gift_wrapping(points: List[Point]) -> List[Point]:
    """Implementation of the gift-wrapping algorithm.
    Adapted from https://en.wikipedia.org/wiki/Gift_wrapping_algorithm and
    https://github.com/mission-peace/interview/blob/master/src/com/interview/geometry/JarvisMarchConvexHull.java"""

    hull = []
    sortedPoints = sorted(points, key=lambda p: p.x)
    point = sortedPoints[0]
    first_point_in_hull = point
    secondPoint = points[0]
    hullComplete = False
    collinear_points = set()
    while not hullComplete:
        hull.append(point)
        hull.extend(collinear_points)
        for p in points:
            cross = ((point.y - p.y) * (point.x - secondPoint.x)) - \
                ((point.y - secondPoint.y) * (point.x - p.x))
            p_on_left = cross > 0
            collinear = (cross == 0)
            if p == secondPoint or p == point:
                pass
            elif(point == secondPoint or p_on_left):
                secondPoint = p
                collinear_points = set()
            elif collinear:
                if b_closer_to_a(point, secondPoint, p):
                    collinear_points.append(secondPoint)
                    secondPoint = p
                else:
                    collinear_points.add(p)
        point = secondPoint
        if secondPoint == first_point_in_hull:
            hullComplete = True
    return hull

<<<<<<< HEAD
def b_closer_to_a ( a: Point, b: Point, c: Point) -> bool:
    """Adapted from https://github.com/mission-peace/interview/blob/master/src/com/interview/geometry/JarvisMarchConvexHull.java"""
=======

def b_closer_to_a(a: Point, b: Point, c: Point) -> bool:
>>>>>>> 79d1f531
    y1 = a.y - b.y
    y2 = a.y - c.y
    x1 = a.x-b.x
    x2 = a.x - c.x
    return (y1 * y1 + x1 * x1) < (y2 * y2 + x2 * x2)


def y_intesection(a, b, x):
    """Determines the y coordinate of the intersection between the line (`a`,`b`) and the vertical line at x = x`"""
    slope = (b.y - a.y) / (b.x - a.x)
    return a.y + (slope * (x - a.x))

def divide_and_conquer(points: List[Point]) -> List[Point]:
    if (len(points) < 3):
        return points
    if (len(points) == 3):
        hull = sorted(points, key=lambda p: p.x)
        if (find_orientation(hull[0], hull[1], hull[2]) == CCW):
            hull[1], hull[2] = hull[2], hull[1]
        return hull

    hull = []

    sortedPoints = sorted(points, key=lambda p: p.x)
    half_index = len(points) // 2
    A = sortedPoints[:half_index]
    B = sortedPoints[half_index:]
    ch_A = divide_and_conquer(A)
    ch_B = divide_and_conquer(B)
    r_a = max(ch_A, key=lambda p: p.x)
    l_b = min(ch_B, key=lambda p: p.x)

    #compute upper tangent
    i = ch_A.index(r_a)
    j = ch_B.index(l_b)
    center_x = r_a.x + ((l_b.x - r_a.x) / 2)

    y_IJ = y_intesection(ch_A[i],ch_B[j],center_x)
    y_IJplusone = y_intesection(ch_A[i],ch_B[(j+1)%len(ch_B)],center_x)
    y_IminusoneJ = y_intesection(ch_A[(i-1) % len(ch_A)], ch_B[j], center_x)
    while(y_IJplusone>= y_IJ or y_IminusoneJ >= y_IJ ):
        if y_IJplusone >= y_IJ:
            j = (j+1)%len(ch_B)
        else:
            i = (i-1)%len(ch_A)
        y_IJ = y_intesection(ch_A[i], ch_B[j], center_x)
        y_IJplusone = y_intesection(ch_A[i], ch_B[(j + 1) % len(ch_B)], center_x)
        y_IminusoneJ = y_intesection(ch_A[(i - 1) % len(ch_A)], ch_B[j], center_x)

    upper_a_idx = i
    upper_b_idx = j

    #compute lower tangent
    i = ch_A.index(r_a)
    j = ch_B.index(l_b)
    y_IJ = y_intesection(ch_A[i], ch_B[j], center_x)
    y_IJminusone = y_intesection(ch_A[i], ch_B[(j-1) % len(ch_B)], center_x)
    y_IplusoneJ = y_intesection(ch_A[(i+1) % len(ch_A)], ch_B[j], center_x)
    while (y_IJminusone <= y_IJ or y_IplusoneJ <= y_IJ):
        if y_IJminusone <= y_IJ:
            j = (j-1)%len(ch_B)
        else:
            i = (i + 1) % len(ch_A)
        y_IJ = y_intesection(ch_A[i], ch_B[j], center_x)
        y_IJminusone = y_intesection(ch_A[i], ch_B[(j - 1) % len(ch_B)], center_x)
        y_IplusoneJ = y_intesection(ch_A[(i + 1) % len(ch_A)], ch_B[j], center_x)

    lower_a_idx = i
    lower_b_idx = j

    # Build the hull
    hull.append(ch_B[upper_b_idx])
    if (upper_b_idx != lower_b_idx):
        i = (upper_b_idx+1) % len(ch_B)
        while (i != lower_b_idx):
            hull.append(ch_B[i])
            i = (i+1) % len(ch_B)
        hull.append(ch_B[lower_b_idx])

    hull.append(ch_A[lower_a_idx])
    if (upper_a_idx != lower_a_idx):
        i = (lower_a_idx+1) % len(ch_A)
        while (i != upper_a_idx):
            hull.append(ch_A[i])
            i = (i+1) % len(ch_A)
        hull.append(ch_A[upper_a_idx])
    return hull

def grahams_scan(points: List[Point]) -> List[Point]:
    """Implementation of Graham's scan."""

    if len(points) < 3:
        return points

    hull = []

    # TODO(havensz@): Add toggle to calculate upper and lower hulls
    # independently using alternating windings instead, as discussed in class.

    p0 = min(points, key=lambda p: (p.y, p.x))
    points = sorted(points, key=lambda p: np.dot(
        p-p0, [1, 0])/np.linalg.norm(p-p0) if p != p0 else 1, reverse=True)

    logging.vlog(2, f"p0: {p0}")
    logging.vlog(2, f"Sorted points: {points}")

    for p in points:
        while len(hull) > 1 and not find_orientation(hull[-2], hull[-1], p) == CCW:
            hull.pop()
        hull.append(p)
        logging.vlog(2, hull)

    return hull


def chans_algorithm(points: List[Point]) -> List[Point]:
    """Implementation of Chan's algorithm."""

    p0 = Point(MAX_COORD, 0)
    p1 = min(points, key=lambda p: p.x)

    if (FLAGS.chans_initial_t < 1):
        raise ValueError()

    # Initial t value can be set via a flag for testing/calibration.
    for t in range(FLAGS.chans_initial_t,
                   max(math.ceil(math.log2(math.log2(len(points))))+1,
                       FLAGS.chans_initial_t + 1)):
        # An estimation for the number of points in the hull using the squaring
        # scheme.
        m = min(2 ** (2 ** t), len(points))
        logging.vlog(1, f"Chan's hull estimation: t={t}, m={m}")

        num_subsets = math.ceil(len(points) / m)
        subset_hulls = []

        # Partition the input set into groups of at most m points and find
        # the convex hull of each.
        for k in range(num_subsets):
            start = k * m
            end = min((k+1)*m, len(points))
            subset_hulls.append(grahams_scan(points[start:end]))

        if vplot_is_on(2):
            util.show_plot(points, hulls=subset_hulls,
                           title=f'Sub-hulls for m={m}')

        # See if we can form a hull with m points or fewer from the subsets
        prev = p0
        curr = p1
        hull = [p1]
        for i in range(m):
            candidates = []
            for k in range(num_subsets):
                candidates.append(find_rightmost_in_hull(curr,
                                  subset_hulls[k]))

            # Find the extreme hull point that maximizes the angle from the
            # last point.
            next = find_rightmost_in_set(curr, candidates)

            if vplot_is_on(1):
                util.show_plot(points, hulls=[hull], lines=[
                               [curr, cand] for cand in candidates],
                               labels={p1: 'p1', curr: 'p', next: 'p+'},
                               title=f"{i}th Point Selection for m={m}")

            if next == p1:
                # We've wound back around to the initial point in less than m
                # hull points, and are done!
                return hull
            else:
                hull.append(next)
                prev = curr
                curr = next

                if FLAGS.chans_eliminate_points:
                    points = [p for hull in subset_hulls for p in hull]

        if vplot_is_on(2):
            util.show_plot(points, hull, label_hulls=True)

    raise LookupError("Hull not found!")


def is_convex(points: List[Point]) -> bool:
    """Determines whether the set of verices forms a convex poly.

    Uses the cross product to determine the angle between adjacent edges. If
    all angles have a consistent winding (left- or right-handed), then the poly
    is convex. A degenerate poly is not considered convex.

    https://en.wikipedia.org/wiki/Cross_product#Computational_geometry

    Args:
        points: The list of vertices that form the polygon.
    Returns:
        Whether the poly is convex.
    """
    if not points or len(points) < 3:
        return False

    winding = None
    for i in range(0, len(points)):
        a = points[i]
        b = points[(i+1) % len(points)]
        c = points[(i+2) % len(points)]
        dir = find_orientation(b, a, c)

        if dir == COLINEAR:
            continue
        elif not winding:
            winding = dir
        elif (dir != winding):
            logging.vlog(
                1, f'Winding is inconsistent between the points {a}->{b}->{c}.')
            if FLAGS.plot_errors:
                util.show_plot(points, lines=[[a, b, c]])
            return False
    return True


def point_in_poly(p1: Point, poly: List[Point]) -> bool:
    """Determines whether the point is in the given polygon.

    Uses a ray-casting method, determining the number of interstions the ray
    has with edges of the poly to indicate whether the point falls within it.
    Intersection testing uses a stripped version of the Bezier-based
    segment-segment equation, as the ray is drawn horizonally, so all
    (p1.y - p2.y) terms will be zero and can be removed.

    https://en.wikipedia.org/wiki/Line-line_intersection#Given_two_points_on_each_line_segment

    Args:
        p1: The point to query.
        poly: An ordered list of vertices that make up the poly.
    Returns:
        Whether the point is within the poly.
    """
    if len(poly) < 3:
        return False

    p2 = Point(sys.maxsize, p1.y)
    num_intersections = 0
    for i in range(len(poly)):
        q1 = poly[i]
        q2 = poly[(i+1) % len(poly)]

        if p1 == q1:
            return True

        denominator = (p1.x - p2.x)*(q1.y - q2.y)
        if denominator == 0:
            if p1.y == q1.y and q1.x <= p1.x <= q2.x:
                # Point lies _on_ a line of the poly.
                return True
            else:
                continue

        t = float((p1.x - q1.x)*(q1.y - q2.y) -
                  (p1.y - q1.y)*(q1.x - q2.x)) / denominator
        u = float(-(p1.y - q1.y)*(p1.x - p2.x)) / denominator

        if (0 <= t <= 1) and (0 <= u <= 1):
            logging.vlog(3, f'PiP intersecton: {p1} -> {q1}-{q2}')
            if t == 0:
                # Point lies _on_ a line of the poly.
                return True
            num_intersections += 1

    return num_intersections % 2 == 1


def validate_hull(hull: List[Point], points: List[Point] = []) -> bool:
    """Validates the convex hull provded as a series of points.

    Checks both that the hull is convex and that all points are either a part of
    the hull or within its confines.

    Args:
        hull: The list of ordered points that make up the convex hull.
        points: Optionally, the full point set the hull was created for
    Returns:
        Whether the hull convex, and is valid for the given points if specified.
    """
    if len(hull) > 3 and not is_convex(hull):
        logging.error("Hull is not convex!")
        return False

    for p in points:
        if not point_in_poly(p, hull):
            logging.error(f"Point {p} does not fall inside the hull!")
            if FLAGS.plot_errors:
                util.show_plot([p], hulls=hull, labels={p: 'p'})
            return False

    return True<|MERGE_RESOLUTION|>--- conflicted
+++ resolved
@@ -212,13 +212,9 @@
             hullComplete = True
     return hull
 
-<<<<<<< HEAD
+
 def b_closer_to_a ( a: Point, b: Point, c: Point) -> bool:
     """Adapted from https://github.com/mission-peace/interview/blob/master/src/com/interview/geometry/JarvisMarchConvexHull.java"""
-=======
-
-def b_closer_to_a(a: Point, b: Point, c: Point) -> bool:
->>>>>>> 79d1f531
     y1 = a.y - b.y
     y2 = a.y - c.y
     x1 = a.x-b.x
